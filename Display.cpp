#include "Display.h"
#include "Constants.h"
#include "AlarmManager.h"

char buffer[20];
char buffer2[20];

/*
 * Initialize values
 */
Display::Display() {
<<<<<<< HEAD
  settings.o2 = O2_MIN;
  settings.sensitivity = SENSITIVITY_MIN;
  settings.bpm = 10;
=======
  settings.o2 = O2;
  settings.sensitivity = SENSITIVITY;
  settings.bpm = BPM;
>>>>>>> f71fcf93
  settings.ie[0] = IE_INSP;
  settings.ie[1] = IE_EXP; 
  settings.volume = TIDAL_VOLUME;
  settings.inspHold = false;
  settings.peak = PS;
  settings.apnea = APNEA_BACKUP/1000;
  settings.cycleOff = CYCLE_OFF;
  settings.riseTime = RISE_TIME/1000;

  turnOff = false;
  locked = false;
}

void Display::init() {
  nexInit(115200);

  // dbSerial is for debugging screen
  dbSerialPrintln("setup done");

  hold.attachPop(holdPopCallback, &hold);
  lock.attachPop(lockPopCallback, &lock);
  bell.attachPush(bellPushCallback, &bell);

  nex_listen_list[0] = &hold;
  nex_listen_list[1] = &lock;
  nex_listen_list[2] = NULL; 
}

void Display::listen() {
  nexLoop(nex_listen_list);
}

void Display::resetInspHold() {
  settings.inspHold = false;
}

void Display::showAlarm(const char *buffer, int priority) {
  sendCommand("vis 1,1");

  if(priority == 0) {
    banner.Set_background_color_bco(63488);
  } else {
    banner.Set_background_color_bco(65504);
  }

  banner.setText(buffer);
}

void Display::stopAlarm() {
  sendCommand("vis 1,0");
}

// -----------------
// waveforms
// -----------------
void Display::updateFlowWave(float flow) {
  uint8_t val = map(flow, FLOW_RANGE_MIN, FLOW_RANGE_MAX, GRAPH_MIN, GRAPH_MAX);
  dbSerialPrint("Flow waveform value=");
  dbSerialPrintln(val);
  flowWave.addValue(0, flowSmoother.smooth(val));
}

void Display::updatePressureWave(float pressure) {
  uint8_t val = map(pressure, PRESSURE_RANGE_MIN, PRESSURE_RANGE_MAX, GRAPH_MIN, GRAPH_MAX);
  dbSerialPrint("Pressure waveform value=");
  dbSerialPrintln(val);
  pressureWave.addValue(0, pressureSmoother.smooth(val));
}

// -----------------
// patient data
// -----------------
void Display::writePeak(float peak) {
  dtostrf(peak, 4, 1, buffer);
  pip.setText(buffer);
}

void Display::writePlateau(float pressure) {
  dtostrf(pressure, 4, 1, buffer);
  plat.setText(buffer);
} 

void Display::writePeep(float pressure) {
  dtostrf(pressure, 3, 1, buffer);
  peep.setText(buffer);
}

void Display::writeVolumeInsp(float volumeInsp) {
  dtostrf(volumeInsp, 5, 1, buffer);
  VTi.setText(buffer);
}

void Display::writeVolumeExp(float volumeExp) {
  dtostrf(volumeExp, 5, 1, buffer);
  VTe.setText(buffer);
}

void Display::writeMinuteVolume(float minuteVolume) {
  dtostrf(minuteVolume, 4, 1, buffer);
  mv.setText(buffer);
}

void Display::writeBPM(float bpm) {
  dtostrf(bpm, 4, 1, buffer);
  rr.setText(buffer);
}
 
void Display::writeO2(int oxygen) {
  dtostrf(oxygen, 4, 1, buffer);
  o2.setText(buffer);
}

void Display::updateValues() {
  VTText.getText(buffer, sizeof(buffer));
  settings.volume = atoi(buffer);
  dbSerialPrint("Volume setting=");
  dbSerialPrintln(settings.volume);

  RRText.getText(buffer, sizeof(buffer));
  settings.bpm = atoi(buffer);
  dbSerialPrint("BPM setting=");
  dbSerialPrintln(settings.bpm);

  O2Text.getText(buffer, sizeof(buffer));
  settings.o2 = atoi(buffer);
  dbSerialPrint("O2 setting=");
  dbSerialPrintln(settings.o2);

  IEText.getText(buffer, sizeof(buffer));
  sscanf(buffer, "%d:%d", &settings.ie[0], settings.ie[1]);
  dbSerialPrint("O2 setting=");
  dbSerialPrint(settings.ie[0]);
  dbSerialPrint(":");
  dbSerialPrintln(settings.ie[1]);

  SenText.getText(buffer, sizeof(buffer));
  settings.sensitivity = atof(buffer);
  dbSerialPrint("Sensitivity setting=");
  dbSerialPrintln(settings.sensitivity);
}

void holdPopCallback(void *ptr) {
  dbSerialPrintln("Callback");
  dbSerialPrint("ptr=");
  dbSerialPrintln((uint32_t)ptr);

  display.setInspHold();
}

void lockPopCallback(void *ptr) {
  dbSerialPrintln("Callback");
  dbSerialPrint("ptr=");
  dbSerialPrintln((uint32_t)ptr);

  if(display.locked == false) {
    display.locked = true;
    display.updateValues();
  } else {
    display.locked = false;
  }
}

void bellPushCallback(void *ptr) {
  dbSerialPrintln("Callback");
  dbSerialPrint("ptr=");
  dbSerialPrintln((uint32_t)ptr);

  alarmMgr.silence(SILENCE_DURATION);
}


// Display
Display display;<|MERGE_RESOLUTION|>--- conflicted
+++ resolved
@@ -9,15 +9,9 @@
  * Initialize values
  */
 Display::Display() {
-<<<<<<< HEAD
-  settings.o2 = O2_MIN;
-  settings.sensitivity = SENSITIVITY_MIN;
-  settings.bpm = 10;
-=======
   settings.o2 = O2;
   settings.sensitivity = SENSITIVITY;
   settings.bpm = BPM;
->>>>>>> f71fcf93
   settings.ie[0] = IE_INSP;
   settings.ie[1] = IE_EXP; 
   settings.volume = TIDAL_VOLUME;
