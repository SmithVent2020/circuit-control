--- conflicted
+++ resolved
@@ -1,12 +1,7 @@
-<<<<<<< HEAD
-# SmithVent: Pneuamtic, Cost-effective Ventilator Design
-Designed by a group of Smith College alumni, faculty and friends for the [CoVent Challenge](https://www.coventchallenge.com/)
-=======
 # SmithVent: Pneumatic, Cost-effective Ventilator Design
 Designed by a group of Smith College alumni, faculty and friends for the [CoVent-19 Challenge](https://www.coventchallenge.com/)
->>>>>>> 28574b7c
 
-## Master System Design
+## Master System Diagram
 ![img](images/system-diagram.png)
 
 ## Working Prototype
@@ -36,17 +31,11 @@
 ![](https://bit.ly/3cZxs32)
 
 ### Disclaimer 
-<<<<<<< HEAD
-**This code is provided for reference use only.** Our goal is to showcase the functionality of the Volume Control mode, which has been initially tested, and its auxiliary specification in terms of valve behavior and UI interaction. Pressure Support, which is meant to assist patient as they breath on their own, is largely written but has not been tested. A version of the code for Pressure Support can be found in the **[https://github.com/SmithVent2020/circuit-control/tree/VC-Mod_Final](VC-Mod_Final)** branch.
+**This code is provided for reference use only.** Our goal is to showcase the functionality of the Volume Control mode, which has been initially tested, and its auxiliary specification in terms of valve behavior and UI interaction. Pressure Support, which is meant to assist patients as they breathe on their own, is largely written but has not been tested. A version of the code for Pressure Support can be found in the **[https://github.com/SmithVent2020/circuit-control/tree/VC-Mod_Final](VC-Mod_Final)** branch.
 
 **Caution**: The enclosed control software is specific to the SmithVent system and is not to be used as is. This is essential to ensure patient safety. Futher testing and software validation is needed in order to correct any faulty behavior and reach a fully functional state. 
 
-The SmithVent control algorithm is licensed under the MIT License. 
-=======
-**This code is provided for reference use only.** Our goal is to showcase the functionality of the Volume Control mode, which has been initially tested, and its auxiliary specification in terms of valve behavior and UI interaction. Pressure Support, which is meant to assist patients as they breathe on their own, is largely written but has not been tested. A version of the code for Pressure Support can be found in the **[https://github.com/SmithVent2020/circuit-control/tree/VC-Mod_Final](VC-Mod_Final)** branch.
-
-**Caution**: The enclosed control software is specific to the SmithVent system and is not to be used as is. This is essential to ensure patient safety. Futher testing and software validation is needed in order to correct any faulty behavior and reach a fully functional state. 
->>>>>>> 28574b7c
+This software is licensed under the MIT license.
 
 ### Nextion Library Details
 The original [Nextion Library](https://github.com/itead/ITEADLIB_Arduino_Nextion) was used, with some changes to the following files:
@@ -55,7 +44,6 @@
 - [NexHardware.cpp](https://github.com/SmithVent2020/circuit-control/blob/master/Nextion/NexHardware.cpp)
 
 These changes were made mostly to allow the library to work with our circuit configuration. For example, we use Serial1 as opposed to the library's default Serial2.
-Much appreciated credit to [RayLivingston](https://forum.arduino.cc/index.php?topic=620821.0)!
 
 Much appreciated credit to [RayLivingston](https://forum.arduino.cc/index.php?topic=620821.0)!
 
@@ -72,10 +60,4 @@
  - For an ultra-detailed explanation of why the code is the way it is, please visit: 
    http://brettbeauregard.com/blog/2011/04/improving-the-beginners-pid-introduction/
 
-<<<<<<< HEAD
- - For function documentation see:  http://playground.arduino.cc/Code/PIDLibrary
- - can be downloaded using the arduino cli as seen below
- ```arduino-cli install lib PID_v1```
-=======
  - For function documentation, see:  http://playground.arduino.cc/Code/PIDLibrary
->>>>>>> 28574b7c
