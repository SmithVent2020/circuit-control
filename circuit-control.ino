/**
 * SmithVent
 * Ventilator Control Circuit
 *
 * The circuit:
 * Inputs
 *    analog  -- oxygen sensor, and 2 flow sensors (one for each line)
 *    digital -- 3 pressure sensors (inspiratory, expiratory, and reservoir), LCD
 * Outputs:
 *    analog  -- none
 *    digital -- SV1 (air), SV2 (O2), SV3 (reservoir), SV4 (exp)
 */

//------------------Libraries------------------
#include "Constants.h"
#include "Pressure.h"
#include "Flow.h"
#include "Oxygen.h"
#include "Valve.h"
#include "ProportionalValve.h"
#include "O2management.h"
#include "AlarmManager.h"
#include "Display.h"

//-----------------------------------------------INITIALIZE VARIABLES---------------------------------------------------
unsigned long cycleCount = 0; // number of breaths (including current breath)

float targetExpVolume    = 0; // minimum target volume for expiration

// Target time parameters (in milliseconds). Calculated, not measured.
unsigned long targetCycleEndTime;     // desired time at end of breath (at end of Hold exp state)
unsigned long targetInspEndTime;      // desired time for end of INSP_STATE
unsigned long targetExpDuration;      // Desired length of EXP_STATE (VC mode only)
unsigned long targetExpEndTime;       // Desired time at end of EXP_STATE (VC mode only)

// Timers (i.e., start times, in milliseconds):
unsigned long cycleTimer;        // Start time of start of current breathing cycle
unsigned long inspHoldTimer;     // Start time of inpsiratory hold state
unsigned long expTimer;          // Start time of expiration cycle (including exp hold & peep pause)
unsigned long peepPauseTimer;    // Start time of peep pause

// Timer results (intervals, in milliseconds):
unsigned long cycleDuration;     // Measured length of a whole inspiration-expiration cycle
unsigned long inspDuration;      // Measured length of inspiration (not including inspiratory hold)
unsigned long expDuration;       // Measured length of expiration (including peep pause and expiratory hold)
unsigned long targetInspDuration; //desired duration of inspiration

//desired inspiratory flowrate
float desiredInspFlow;
bool onButton = true;

float tidalVolumeInsp = 0;
float tidalVolumeExp = 0;

//PID meomory


// Flags
bool DEBUG = false;
bool ventilatorOn = false;
VentMode ventMode = VC_MODE;

// @TODO: Implement Display class
// Display display();

//--------------Declare Functions--------------

// Set the current state in the state machine
void setState(States newState);

// Calculates the waveform parameters from the user inputs
void calculateWaveform();

// Check for errors and take appropriate action
void handleErrors();

// Helper function that gets all sensor readings
void readSensors(){

  //inspiratory sensors
  inspFlowReader.read();  // L/min
  inspPressureReader.read();  //cmH2O
  reservoirPressureReader.readReservoir(); //cmH2O

  //expiratory sensors
  expFlowReader.read();  //L/min
  expPressureReader.read(); //cmH2O

}

void recordBreathValues(){

    /*int pip =*/


 }



// PS algorithm
void pressureSupportStateMachine();

// VC algorithm
void volumeControlStateMachine();




void displaySensors(){ //for @debugging and testing purposes
  Serial.println(" ");
  Serial.print("time"); Serial.print("\t");
  Serial.print("IF");Serial.print("\t");
  Serial.print("EF");Serial.print("\t");
  Serial.print("IP");Serial.print("\t");
  Serial.print("EP");Serial.print("\t");
  Serial.print("RP");Serial.print("\t");
  Serial.print("IV");Serial.print("\t");
  Serial.println("EV"); Serial.print("\t");
  Serial.println("pip"); Serial.print("\t");
  Serial.println("pPlat"); Serial.print("\t");
  Serial.print("PEEP");  Serial.print("\t");
  Serial.println("TVi"); Serial.print("\t");
  Serial.println("TVe"); 

  Serial.print(millis()); Serial.print("\t");
  Serial.print(inspFlowReader.get()); Serial.print("\t"); //L/min
  Serial.print(expFlowReader.get()); Serial.print("\t");  //L/min
  Serial.print(inspPressureReader.get()); Serial.print("\t"); //cmH2O
  Serial.print(expPressureReader.get()); Serial.print("\t"); //cmH2O
  Serial.print(reservoirPressureReader.get()); Serial.print("\t"); //cmH2O
  Serial.print(inspFlowReader.getVolume());  Serial.print("\t");//cc
  Serial.print(expFlowReader.getVolume()); Serial.print("\t");//cc
 
  Serial.print(inspPressureReader.peak());  Serial.print("\t");
  Serial.print(inspPressureReader.plateau()); Serial.print("\t");
  Serial.print(expPressureReader.peep());  Serial.print("\t");
  Serial.print(tidalVolumeInsp); Serial.print("\t");
  Serial.println(tidalVolumeExp );  
  

}


void valveStates() {
  Serial.print(" SV1: ");
  Serial.print(airValve.get());
  Serial.print("  SV2: ");
  Serial.print(oxygenValve.get());
  Serial.print("  SV3: ");
  Serial.print(inspValve.get());
  Serial.print("  SV4: ");
  Serial.print(expValve.get());
}

//-------------------Set Up--------------------
void setup() {
  delay(10000); // allow 10 seconds for the tester to get the system to get ready @debugging
  Serial.begin(115200);   // open serial port for @debugging

  // initialize screen
  display.init();

  inspFlowReader.calibrateToZero(); //set non-flow analog readings as the 0 in the flow reading functions
  expFlowReader.calibrateToZero();

  // initialize pins with pinMode command
  pinMode(SV1_CONTROL, OUTPUT);
  pinMode(SV2_CONTROL, OUTPUT);
  pinMode(SV4_CONTROL, OUTPUT);
  pinMode(SV3_CONTROL, OUTPUT);

  pinMode(YELLOW_LED, OUTPUT);
  pinMode(RED_LED, OUTPUT);
  pinMode(BUZZER, OUTPUT);

  pinMode(PRESSURE_RESERVOIR, INPUT);
  pinMode(PRESSURE_INSP, INPUT);
  pinMode(PRESSURE_EXP, INPUT);
  pinMode(O2_SENSOR, INPUT);
  pinMode(FLOW_INSP, INPUT);
  pinMode(FLOW_EXP, INPUT);

  // setup PID controller
  inspValve.initializePID(40, 120, 50); // set output max to 40, output min to 120 and sample time to 50
  inspValve.previousPosition = 65;      // initial value for valve to open according to previous tests (close to desired)

  // warm up SV3 valve
  analogWrite(SV3_CONTROL, 255);
  delay(35);
  analogWrite(SV3_CONTROL, 0);

  // initialize timers:
  // targetExpDuration = (100-vc_settings.inspPercent)*vc_settings.bpm/200; // begin the targeExpDuration at half what the entire expiratory cycle (exp, PEEP pause, and exp hold) will take

  ventMode = VC_MODE; // for testing VC mode only
  expValve.close(); // close exp valve
  Serial.println("closing expValve");
  setState(OFF_STATE);

  // @TODO: implement startup sequence on display
  // display.start();

  cycleTimer = millis();
}


// Run forever
void loop() {
  // All States
  if (display.isTurnedOff()) {
    setState(OFF_STATE);
  }

  // @TODO: alarm maintenance

  //read all the pressure and flow sensors
  readSensors();
  displaySensors(); // for @debugging

  // handleErrors();        // check thresholds against sensor values

  // Graphs just show insp-side sensors
  display.updateFlowWave(inspFlowReader.get());
  display.updatePressureWave(inspPressureReader.get());

  //manage reservoir refilling
  o2Management(display.oxygen());

  if (ventMode == PS_MODE) {
    //Serial.println("entering PS mode"); @debugging
    // Run pressure support mode
    o2Management(display.oxygen());
    pressureSupportStateMachine();
  } else if (ventMode == VC_MODE) {
    //Serial.println("Entering VC_Mode");
    // Run volume control mode

    o2Management(display.oxygen());

    //Serial.println("entering VC state machine");
    volumeControlStateMachine();

    //Serial.println("exiting VC state machine");
  } else {
    Serial.println("no mode entered");
  }
}


//////////////////////////////////////////////////////////////////////////////////////
// STATE MACHINE
//////////////////////////////////////////////////////////////////////////////////////

// The state machine should be moved into its own .cpp file.  However, doing
// so would involve making sure that a header exists with all of the global
// variables declared.  Doing that is too much refactoring for now.

// States
States state;

void setState(States newState) {
  state = newState;
}

void beginOff() {

  // @TODO: implement a turnOffAll method in AlarmManager class to be used here
  // turn off ongoing alarms after confirmation

  // Close the inspiratory valve
  inspValve.endBreath();

  // keep expiratory valve open?
  expValve.open();
  //digitalWrite(SV4_CONTROL, LOW);  //@debugging to see if SV4 open and close function is working correctly
  Serial.println("opened expValve");
}

void beginInspiration() {
  //Serial.println("entering insp state"); //uncomment 
  cycleDuration = millis() - cycleTimer;
  cycleTimer = millis();  // the cycle begins at the start of inspiration
  // We could have an inspTimer, but it would be the same as cycleTimer.

  //record values from previous breath
  expDuration = cycleTimer - expTimer;

  tidalVolumeExp = expFlowReader.getVolume();
  display.writePeak(inspPressureReader.peak());           // cmH2O
  display.writePlateau(inspPressureReader.plateau());     // cmH2O
  display.writePeep(expPressureReader.peep());            // cmH2O
  display.writeVolumeExp(expFlowReader.getVolume());
  display.writeMinuteVolume(inspFlowReader.getVolume() * CC_PER_MS_TO_LPM / cycleDuration);
  display.writeBPM(60000.0/cycleDuration);                // measured respiratory rate
  display.writeO2(O2_MIN);                                   // O2 sensor pending

  // close expiratory valve
  expValve.close();
  // digitalWrite(SV4_CONTROL, HIGH); //@debugging to see if SV4 is being controlled correctly
  Serial.println("closed expValve");

  // Compute intervals at current settings
  if (ventMode == PS_MODE) {
    unsigned long targetCycleDuration = 60000UL / display.bpm(); // ms from start of cycle to end of inspiration
    targetCycleEndTime = cycleTimer + targetCycleDuration;
    targetInspEndTime  = cycleTimer + targetCycleDuration / 2;    // @TODO: How should this be set?
  }
  else {
    unsigned long targetCycleDuration = 60000UL / display.bpm(); // ms from start of cycle to end of inspiration
<<<<<<< HEAD
    targetInspDuration = 105*targetCycleDuration * display.inspPercent() / 10000;  // NRH:  allowing a bit more time to complete 
    //Serial.print("targetInspDuration:"); Serial.print("\t"); Serial.println(targetInspDuration);
=======
    targetInspDuration = targetCycleDuration * display.inspPercent() / 100;
    
>>>>>>> 7f5a35e5
    targetCycleEndTime = cycleTimer + targetCycleDuration;
    targetInspEndTime  = cycleTimer + targetInspDuration;
    targetExpDuration  = targetCycleDuration - targetInspDuration - MIN_PEEP_PAUSE;
    //Serial.print("vc_settings.volume"); Serial.print("\t"); Serial.println(vc_settings.volume);
    desiredInspFlow = (display.volume() * CC_PER_MS_TO_LPM / targetInspDuration); //desired inspiratory flowrate cc/ms
    //Serial.print("desiredInspFlow:"); Serial.print("\t"); Serial.println(desiredInspFlow);
  }

  inspPressureReader.setPeakAndReset(); //cmH2O

  // @TODO: This will change based on recent information.
  // move insp valve using set VT and calculated insp time
  inspValve.beginBreath(desiredInspFlow);
  //Serial.println("begin breath with prop valve");

  // Start computing inspiration volume
  //Serial.print("max Insp volume ="); Serial.print("\t"); Serial.println(inspFlowReader.getVolume());
  inspFlowReader.resetVolume();

  // turn on PID for inspiratory valve (input = pressure, setpoint = 0)
  cycleCount++;
}

void beginInsiratorySustain() {
  //Serial.println("entering insp Sustain state"); //uncomment for @debugging
  // Pressure has reached set point. Record peak flow.
  inspFlowReader.setPeakAndReset();
}

void beginHoldInspiration() {
  //Serial.println("entering hold insp state"); //uncomment for @debugging
  // Volume control only. Not used for pressure support mode.

  // close prop valve and                     air/oxygen
  inspValve.endBreath();
  //Serial.println("end breath with prop vale");
  inspHoldTimer = millis();

  // Measure inspiration hold only once per button-press
  display.resetInspHold();
}

void beginExpiration() {
  //Serial.println("entering exp state"); //uncomment for @debugging
  tidalVolumeInsp = inspFlowReader.getVolume();
  display.writeVolumeInsp(inspFlowReader.getVolume()); // record inspiratory tidal Volume

  inspValve.endBreath();
  //Serial.println("endBreath with prop valve");
  expValve.open();
  //digitalWrite(SV4_CONTROL, LOW);
  expTimer = millis();
  //digitalWrite(SV4_CONTROL, LOW); //@debugging to see if SV4 is being controlled correctly
  //Serial.println("opened expValve"); //@debugging

  targetExpVolume = inspFlowReader.getVolume() * 8 / 10;  // Leave EXP_STATE when expVolume is 80% of inspVolume

  //Serial.print("expStartTime ="); Serial.print("\t"); Serial.println(expTimer);
  targetExpEndTime = expTimer + targetExpDuration;

  //Serial.print("max exp volume ="); Serial.print("\t"); Serial.println(inspFlowReader.getVolume());
  expFlowReader.resetVolume();

}

void beginPeepPause() {
  //Serial.println("entering PEEP Pause state"); //uncomment for @debugging
  peepPauseTimer = millis();
}

void beginHoldExpiration() {
  // Nothing to do when entering hold expiration state
  //Serial.println("entering exp hold state"); //uncomment for @debugging
}

void pressureSupportStateMachine() {
  switch (state) {
    case OFF_STATE:
      // @TODO How do we transition out of the OFF_STATE?
      if (/* onButtonPressed */ true) {
        setState(INSP_STATE);
        beginInspiration();  // close valves, etc.
      }
      break;

    case INSP_STATE:
      inspFlowReader.updateVolume();
      //expFlowReader.updateVolume();

      // @TODO compute PID based on linear pressure function

      // check if we reached peak pressure
      // still PID, setpoint should be peak constantly

      if (inspPressureReader.peak() >= display.peak()) {
        inspDuration = millis() - cycleTimer; // Record length of inspiration
        beginInsiratorySustain();
        setState(INSP_SUSTAIN_STATE);
      }
      break;

    case INSP_SUSTAIN_STATE:
      inspFlowReader.updateVolume();
      //expFlowReader.updateVolume();
      if (inspFlowReader.get() < (CYCLE_OFF * inspFlowReader.peak())) {
        setState(EXP_STATE);
        beginExpiration();
      }
      break;

    case HOLD_INSP_STATE:
      // Shouldn't normally get here in pressure-support mode, but it's
      // possible that the user switched from volume control to pressure
      // support in the middle of a hold inspiration.  Just go on to the
      // expiration state.
      setState(EXP_STATE);
      beginExpiration();
      break;

    case EXP_STATE:
      expFlowReader.updateVolume();
      //inspFlowReader.updateVolume();
      // Move to peep pause if the expiratory volume is at least at the target volume
      if (expFlowReader.getVolume() >= targetExpVolume) {
        setState(PEEP_PAUSE_STATE);
        beginPeepPause();
      }
      else if (millis() - expTimer > APNEA_BACKUP) {
        alarmMgr.activateAlarm(ALARM_APNEA);
        ventMode = VC_MODE;
        setState(INSP_STATE);
        beginInspiration();
      }
      break;

    case PEEP_PAUSE_STATE:
      // We don't need to keep track of the volume anymore, but we might want to, e.g., to display to user.
      // expFlowReader.updateVolume();
      if (millis() - peepPauseTimer >= MIN_PEEP_PAUSE) {
        expPressureReader.setPeep();
        setState(HOLD_EXP_STATE);
        beginHoldExpiration();
      }
      break;

    case HOLD_EXP_STATE:
      // We don't need to keep track of the volume anymore, but we might want to, e.g., to display to user.
      // expFlowReader.updateVolume();

      // Check if patient triggers inhale
      // using peep here, but may need to use a lower pressure threshold
      if (expPressureReader.get() < expPressureReader.peep()) {

        // @TODO: write peak, and PEEP to display
        setState(INSP_STATE);
        beginInspiration();
      }

      // Apnea check
      if (millis() - expTimer > APNEA_BACKUP) {
        alarmMgr.activateAlarm(ALARM_APNEA);
        ventMode = VC_MODE;
        setState(INSP_STATE);
        beginInspiration();
      }
      break;

  } // End switch
}

void volumeControlStateMachine(){
  //Serial.println(state);

  switch (state) {
    case OFF_STATE:
      // @TODO How do we transition out of the OFF_STATE?
      Serial.println("in off state");
      //if (onButton) { //@debugging put this if statement back in when we have an on button
      setState(INSP_STATE);
      beginInspiration();  // close valves, etc.
      //}
      break;

    case INSP_STATE: {
      Serial.println("in insp state"); //@debugging
      inspFlowReader.updateVolume();
      //expFlowReader.updateVolume();
      bool timeout = (millis() >= targetInspEndTime + INSP_TIME_SENSITIVITY);
      //Serial.print("targetInspEndTime ="); Serial.print("\t"); Serial.println(targetInspEndTime); //@debugging
      //Serial.print("set TV volume ="); Serial.print("\t"); Serial.println(vc_settings.volume); //@debugging
      if (inspFlowReader.getVolume() >= display.volume() || timeout) { //@debugging add the following back:
        if (timeout) {
          alarmMgr.activateAlarm(ALARM_TIDAL_LOW);
        }

        if (true /*display.inspHold()*/) { //@debugging
          setState(HOLD_INSP_STATE);
          Serial.print("calling beginHoldInspiration");
          beginHoldInspiration();
        }
        else {
          setState(EXP_STATE);
          Serial.println("calling beginExpiration");
          beginExpiration();
        }

        inspDuration = millis() - cycleTimer; // Record length of inspiration
      }
      else {
        // keep opening valve until targetInspEndTime is reached
        Serial.println("maintaining breath");
        inspValve.maintainBreath(cycleTimer);
        // Stay in INSP_STATE
      }
    } break;

    case INSP_SUSTAIN_STATE:
      Serial.println("in insp sustain state");
      // Should never get here in volume control mode.  In the unlikely event
      // that we find ourselves here, switch immediately to expiration state.
      setState(EXP_STATE);
      beginExpiration();
      break;

    case HOLD_INSP_STATE:
      Serial.println("in hold insp state");
      //Serial.print("inspHoldTimer"); Serial.print("\t"); Serial.println(millis() - inspHoldTimer); //@debugging
      if (HOLD_INSP_DURATION <= millis() - inspHoldTimer) {
        inspPressureReader.setPlateau();
        setState(EXP_STATE);
        beginExpiration();
      }
      break;

    case EXP_STATE:
      Serial.println("in exp state");
      expFlowReader.updateVolume();
      //inspFlowReader.updateVolume();
      //Serial.print("targetEndExpTime ="); Serial.print("\t"); Serial.println(targetExpEndTime + EXP_TIME_SENSITIVITY); //@debugging
      //Serial.print("target exp volume"); Serial.print("\t"); Serial.println(targetExpVolume);
      if (expFlowReader.getVolume() >= targetExpVolume || millis() > targetExpEndTime + EXP_TIME_SENSITIVITY){ //@debugging: add the following back:
        setState(PEEP_PAUSE_STATE);
        beginPeepPause();
      }
      break;

    case PEEP_PAUSE_STATE:
      Serial.println("in PEEP state");
      expFlowReader.updateVolume();
      //inspFlowReader.updateVolume();
      //Serial.print("target PEEP pause"); Serial.print("\t"); Serial.println(millis() + MIN_PEEP_PAUSE); //@debugging
      //Serial.print("millis - peepPauseTimer"); Serial.print("\t"); Serial.println(millis() - peepPauseTimer); //@debugging
      if (millis() - peepPauseTimer >= MIN_PEEP_PAUSE) {
        // record the peep as the current pressure
        expPressureReader.setPeep();
        setState(HOLD_EXP_STATE);
        beginHoldExpiration();
      }
      break;

    case HOLD_EXP_STATE: {
      Serial.println("in exp Hold state");
      expFlowReader.updateVolume();
      //inspFlowReader.updateVolume();

      // Check if patient triggers inhale
      bool patientTriggered = expPressureReader.get() < expPressureReader.peep() - display.sensitivity();
      bool timeout = (millis()  > targetCycleEndTime);

      //Serial.print("patientTriggered?"); Serial.print("\t"); Serial.println(patientTriggered); //@debugging
      //Serial.print("targetCycleEndTime"); Serial.print("\t"); Serial.println(targetCycleEndTime); //@debugging

      if (timeout) { //@debugging add back with real patient: patientTriggered ||
        if (!patientTriggered){

        }

        // @TODO: write PiP, PEEP and Pplat to display
        beginInspiration();
        setState(INSP_STATE);
      }

    } break;
  } // End switch
}<|MERGE_RESOLUTION|>--- conflicted
+++ resolved
@@ -307,13 +307,10 @@
   }
   else {
     unsigned long targetCycleDuration = 60000UL / display.bpm(); // ms from start of cycle to end of inspiration
-<<<<<<< HEAD
+
     targetInspDuration = 105*targetCycleDuration * display.inspPercent() / 10000;  // NRH:  allowing a bit more time to complete 
     //Serial.print("targetInspDuration:"); Serial.print("\t"); Serial.println(targetInspDuration);
-=======
-    targetInspDuration = targetCycleDuration * display.inspPercent() / 100;
-    
->>>>>>> 7f5a35e5
+
     targetCycleEndTime = cycleTimer + targetCycleDuration;
     targetInspEndTime  = cycleTimer + targetInspDuration;
     targetExpDuration  = targetCycleDuration - targetInspDuration - MIN_PEEP_PAUSE;
